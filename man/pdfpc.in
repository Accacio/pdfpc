.TH  PDFPC 1
.if !dURL \{\
.de URL
\\$2 \(laURL: \\$1 \(ra\\$3
..
.\}
.if \n[.g] .mso www.tmac

.SH NAME
pdfpc \- PDF presenter console with multi-monitor support

.SH SYNOPSIS
.B pdfpc
[options] PDF-file

.SH DESCRIPTION
.PP
pdfpc is a GTK-based presentation viewer which uses Keynote-like multi-monitor
output to provide meta information to the speaker during the presentation. It
is able to show a normal presentation window on one screen while showing a more
sophisticated overview on the other one, providing information like a picture
of the next slide, as well as the time left in the presentation. pdfpc
processes PDF documents, which can be created using nearly all modern
presentation software.
.PP
By default the presenter view appears in the primary monitor and the
presentation view in the second monitor (provided you have two
monitors).

.SH OPTIONS
.TP
.BI "\-B, \-\-list\-bindings"
List action bindings defined
.TP
.BI "\-C, \-\-time\-of\-day
Display the time of the day
.TP
.BI "\-d, \-\-duration"=N
Duration in minutes of the presentation used for timer display. If not given or
if a value of 0 is specified, the clock just measures the time in the
presentation.
.TP
.BI "\-e, \-\-end\-time"=T
End time of the presentation. (Format: HH:MM (24h))
.TP
.BI "\-g, \-\-disable\-auto\-grouping"
Disable auto detection of overlay groups. (Default: enabled)
.TP
.BI "\-h, \-\-help"
Show this help
.TP
.BI "\-l, \-\-last\-minutes"=N
Time in minutes, from which on the timer changes its color. (Default: 5 minutes)
.TP
.BI "\-L, \-\-list\-actions"
List actions supported
.TP
.BI "\-M, \-\-list\-monitors"
List monitors known to the operating system
.TP
.BI "\-n, \-\-notes"=P
Position of notes on the PDF page. Position can be either left, right, top or bottom. Disable slide auto-grouping (Default: none)
.TP
.BI "\-N, \-\-no\-install"
Allow for testing pdfpc without proper installation. Icons, configuration files,
etc. will be loaded from the source path locations. Mostly intended for
developers.
.TP
.BI "\-P, \-\-page"
Go to a specific page directly after startup. In case of overlays, the first slide will be displayed.
.TP
.BI "\-R, \-\-pdfpc\-location"=LOCATION
Use custom pdfpc file.
.TP
.BI "\-s, \-\-switch\-screens"
Switch the presentation and the presenter screen.
.TP
.BI "\-S, \-\-single\-screen"
Force to use only one screen
.TP
.BI "\-t, \-\-start\-time"=T
Start time of the presentation to be used as a countdown. (Format: HH:MM (24h))
.TP
.BI "\-T, \-\-enable\-auto\-srt\-load"
Try loading video subtitle files automatically. For each video media, pdfpc will
append ".srt" to the media URI and attempt to load a subtitle file (in the SRT
format) from that location.
.TP
.BI "\-W, \-\-wayland\-workaround"
Enable Wayland-specific workaround. This might fix HiDPI scaling problems.
.TP
.BI "\-w, \-\-windowed"=MODE
Run in the given windowed mode (presenter|presentation|both|none). The default
mode is "none" (both windows are fullscreen).
.TP
<<<<<<< HEAD
=======
.BI "\-X, \-\-external-script"=FILENAME
Specify a script to be executed with the 'X' (Shift+x) key during the
presentation. The script must be executable but can otherwise be
written in any language. The script is called with the following
command line arguments:

\[bu] Name of pdf file
.br
\[bu] Total slide count
.br
\[bu] Current slide number
.br
\[bu] Current user slide number

If the script exits with a non-zero return value, whatever the script
wrote to stdout is printed in the console. Otherwise nothing is printed.
.TP
.BI "\-z, \-\-disable\-compression"
Disable the compression of slide images to trade memory consumption for speed.
(Avg.  factor 30)
.TP
>>>>>>> 30e50623
.BI "\-Z, \-\-size"
Size of the presentation window in width:height format (forces windowed mode)
.TP
.BI "\-1, \-\-presenter\-screen"=MONITOR
Monitor to be used for the presenter screen (see the \-M option).
.TP
.BI "\-2, \-\-presentation\-screen"=MONITOR
Monitor to be used for the presentation screen (see the \-M option).

.SH KEYBINDINGS
These are the default keybindings for pdfpc:
.TP
.B Right cursor key / Down cursor key / Page down / Return / Space / 1st mouse button / Mouse wheel down
Go forward one slide
.TP
.B Left cursor key / Up cursor key / Page up / Backspace / 3rd mouse button / Mouse wheel up
Go back one slide
.TP
.B Shift + Page down
Go forward one user slide (see \fBOverlays\fR below)
.TP
.B Shift + Page up
Go back one user slide (see \fBOverlays\fR below)
.TP
.B Shift + Right cursor key / 1st mouse button / Mouse wheel down
Go forward 10 slides
.TP
.B Shift + Left cursor key / 3rd mouse button / Mouse wheel up
Go back 10 slides
.TP
.B Home
Go to the first slide
.TP
.B End
Go to the last slide
.TP
.B Shift + Backspace
Go back in history. Note that history is defined by "jump" commands, not by
normal slide movement.
.TP
.B Shift + Home / Shift + End
Go to the previous / next slide, skipping over overlays that have already been
viewed, but at most one user slide.
.TP
.B Tab / 2nd mouse button
Overview mode
.TP
.B g
Input a slide number to jump to
.TP
.B m
Bookmark the current slide and store it in the \fB.pdfpc\fR file for later usage
.TP
.B Shift + m
Load the bookmarked slide which was saved with \fBm\fR before
.TP
.B t
Toggle the toolbox
.TP
.B 1 / KP_1
Switch to the normal mode (pen/eraser and pointer are off)
.TP
.B 2 / KP_2
Switch the pointer mode on
.TP
.B 3 / KP_3
Switch the pen drawing mode on
.TP
.B 4 / KP_4
Switch the eraser drawing mode on
.TP
.B Plus / KP_Add / Equal
Depending on the current mode, increase font size of notes or pointer size or
the size of pen or eraser
.TP
.B Minus / KP_Subtract
Depending on the current mode, decrease font size of notes or pointer size or
the size of pen or eraser
.TP
.B c
Clear the drawing on the current page
.TP
.B d
Toggle visibility of the drawings; if in the drawing mode (pen/eraser), exit it
.TP
.B f
Freeze the current presentation display (the presenter display is still
fully active)
.TP
.B w
Toggle between the fullscreen and windowed mode of the presenter screen
.TP
.B b
Turn off the presentation view (i.e.  fill it with a black color)
.TP
.B h
Hide the presentation window (i.e. make other windows on the other screen
visible)
.TP
.B Escape
Exit any "special" state (pause, freeze, blank)
.TP
.B Ctrl + n
Edit notes for the current slide (press Escape to exit this mode)
.TP
.B s
Start timer
.TP
.B p
Pause timer
.TP
.B Ctrl + t
Reset timer
.TP
.B Ctrl + o
Toggle the overlay flag for one particular slide (see Overlays
below)
.TP
.B Ctrl + e
Define end slide
.TP
.B Ctrl + r
Reload the presentation (e.g., if the PDF file has been updated)
.TP
.B Ctrl + q
Exit pdfpc
.TP
.B ?
Show a cheat sheet with the keyboard and mouse bindings; press Escape or Return
to exit it
.P
Within the overview mode, the following key bindings are used:
.TP
.B Return / 1st mouse button
Go to currently selected page (last page of overlay)
.TP
.B Shift + Return / Shift + 1st mouse button
Go to currently selected page (first page of overlay)
.TP
.B Cursor left / Page up
Select previous slide
.TP
.B Cursor right / Page down
Select next slide

.P
See \fBpdfpcrc\fR(5) if you want to customize the key or mouse bindings. Please
note though, that only in the normal mode the mouse bindings are configurable.

.SH FEATURES

.SS Caching / Pre-rendering

.PP
To allow fast changes between the presentation slides, the PDF
pages are pre-rendered to memory.  The progress bar on the bottom of the
presenter screen indicates how many percent of the slides have been
pre-rendered already.  During the initial rendering phase this will slow down
slide changes, as most CPU power is used for the rendering process in the
background.  After the cache is fully primed, however, the changing of slides
should be much faster, as with normal PDF viewers.

.PP
To avoid excessive memory consumption, cached are only slides that took a
significant time to render; this threshold is configurable. In order to further
reduce memory consumption, the pre-rendered and cached slides are selectively
compressed in memory. The compression factor is typically 10\-30, however, it
takes some CPU time to compress and uncompress, so there is a trade-off. Small
images below a certain (configurable) threshold will not be compressed.

.PP
Please refer to the \fBpdfpcrc\fR(5) man page for options to fine tune the
caching algorithm.

.SS Timer
.PP
If a duration is given (\-d option), the timer will show a countdown with the
given parameters.  If no duration is specified (or if a value of 0 is given to
the \-d option), the timer will show how much time has been spent.  The duration
is stored automatically, so you do not need to repeat it for every invocation.
.PP
The timer is started if you are navigating away from the first page for the
first time.  This feature is quite useful as you may want to show the title page
of your presentation while people are still entering the room and the
presentation has not really begun yet.  If you want to start over you can
use the \[aq]r\[aq] key which will make the presenter reset the timer.
.PP

If a duration is given, the timer also provides hints aiding the presenter to
judge whether the talk would end on time.  There are two modes in which pdfpc
can operate.  In the old (and the only one available up to, and including
pdfpc-4.0.8) mode, at the moment the timer reaches the defined last-minutes
value it will change color to indicate your talk is nearing its end, thus
mimicking a chairman frantically pantomiming in front of you with five (four,
three, ...) fingers up.  A drawback of this approach is it is often
too late at that moment to alter the presentation pace without ruining to some
extent the rest of the talk.  On the other hand, the warning indication provides
an unnecessary distraction if you have been perfectly conveying the talk and the
remaining time is adequate.
.PP
Contrary to that, in the new (default) mode, pdfpc tracks your progress
continuously, calculating the expected time as
(talk_duration)*(current_user_slide_number - 0.5)/(total_number_of_user_slides)
and comparing it to the actual wall time since beginning of the talk.  If
these two numbers differ by more than 60 seconds, the timer changes its color to
either orange (indicating you need to speed up) or a blueish one (need to slow
down).  Once the optimal progress is recovered, the timer becomes white again.
In this mode, the last-minutes option (-l) has no effect.  The previous
behavior can be restored by setting the 'timer-pace-color' option to 'false' in
the configuration file, see
.B pdfpcrc(5).
.PP
In any case as soon as the timer reaches the zero mark (00:00:00), it will turn red
and count further down showing a negative time, to provide information on how
many minutes you are overtime.

.SS Notes

.PP
Textual notes can be displayed for each slide.  A few types of PDF annotations
are understood by pdfpc and will be automatically imported and displayed (only
their textual content, no formatting attributes are preserved).  The PDF
annotations can be made using many PDF editors and even viewers.  These "native"
PDF notes cannot be edited in pdfpc.
.PP
In addition, while in the presentation mode, pressing \[aq]Ctrl + n\[aq] will allow you
to take notes for the current user slide.  To exit the note editing mode, press
the Escape key.  Note that while editing a note, the keybindings stop working,
i.e. you are not able to change slides. These notes are stored in the .pdfpc
file in a plain text format, easy to edit also from outside the program; see
the section about the pdfpc format below.  These notes take precedence over the
native PDF annotations, i.e., if a user-proveded note exists for a given slide,
any PDF annotations on that page will be silently ignored.
.PP
Although mixing the
two types of notes is possible, for a given presentation one will likely want to
have either only the "native" notes (produced by the same PDF authoring software
used for making the slides), or only the "pdfpc" ones.

.SS Overview mode

.PP
Pressing the Tab key enters the overview mode, where thumbnails of the slides
are shown in a grid.  You can select a slide to jump to with the mouse or with
the arrow keys.  You can also define overlays and the end slide (see next
sections) in this mode.

.SS Overlays

.PP
Many slide preparation systems allow for overlays, i.e.  sets of slides that
are logically grouped together as a single, changing slide.  Examples include
enumerations where bullet items are displayed one after another, or rough
"animations", where parts of a picture change from slide to slide. Pdfpc
includes facilities for dealing with such overlays.

.PP
In this description, we will differentiate between slides (i.e.  pages in the
PDF document) and "user slides", that are the logical slides.  The standard
forward movement command (page down, enter, etc.) moves through one slide at a
time, as expected.  This means that every step in the overlay is traversed.
The backward movement command works differently depending on whether the
current and previous slides are part of an overlay:

.IP \[bu] 2
If the current slide is part of an overlay we just jump to the previous slide.
That means that we are in the middle of an overlay and can jump forward and
backward through the single steps of it
.IP \[bu] 2
If the current slide is not part of an overlay (or if it is the first one), but
the previous slides are, we jump to the previous user slide.  This means that
when going back in the presentation you do not have to go through every step of
the overlay, pdfpc just shows the first slide of each
overlay.  As one typically goes back in a presentation only when looking for a
concrete slide, this is more convenient.

.PP
The Shift + Page up/down key combinations work on the "user slide" basis.
You can use them to skip the rest of an overlay or to jump to the
previous user slide, ignoring the state of the current slide.

.PP
When going through an overlay, two additional previews may be activated
in the presenter view, just below the main view, showing the next and
the previous slide in an overlay.

.PP
Pdfpc tries to find these overlays automatically by looking
into the page labels in the PDF file.  For LaTeX this works correctly at least
with the beamer class and also modifying the page numbers manually (compiling
with pdflatex).  If your preferred slide-producing method does not work
correctly with this detection, you can supply this information using the \[aq]Ctrl + o\[aq] key
for each slide that is part of an overlay (except the first one!).  The page
numbering is also adapted.  This information is automatically stored.

.SS End slide
.PP
Some people like to have some additional, backup slides after the last
slide in the actual presentation.
Things like bibliographic references or slides referring to specialized
questions are typical examples.
Pdfpc lets you define which is the last slide in the
actual presentation via the \[aq]Ctrl + e\[aq] key.
This just changes the progress display in the presenter screen, as to
have a better overview of how many slides are left.

.SS Movies
.PP
Pdfpc can play back movies included in the PDF file.  Movies may be started
and stopped by clicking within their area.  For the presenter, a progress
bar is drawn along the bottom of the movie.  This expands when the mouse
hovers over it, allowing one to seek by clicking or dragging within the
progress bar.  Switching slides automatically stops playback, and movies
will be reset after leaving and returning to a slide.

.PP
Movies may be included in PDF files as "screen annotations".  pdfpc does
not yet support options that modify the playback of these movies.  In LaTeX,
such movies may be added to a presentation with the "movie15" or "multimedia"
package. Note that the poster, autoplay, and repeat options are not yet
supported. (Also, run ps2pdf with the \-dNOSAFER flag.)

.PP
As a perhaps simpler option, pdfpc will play back movies linked from a
hyperlink of type "launch".  A query string may be added to the URL of the
movie to enable the "autostart", "loop" and "noprogress" properties, if
necessary.  (E.g., a link to "movie.avi?autostart&loop&noprogress" will add a
video that starts playing automatically, loops when it reaches the end, and
does not show the progress bar.)

In LaTeX, such links are created with

.RS
\\usepackage{hyperref}
.br
\\href{run:<movie file>}{<placeholder content>}
.RE

.PP
The movie will playback in the area taken by the placeholder content.  Using
a frame of the movie will ensure the correct aspect ratio.

.PP
See
.URL http://pdfpc.github.io/demo/pdfpc-video-example.zip "our website"
for a full example.

.PP
See the bugs section for further information.

.SS Pointer mode
.PP
If needed, it is possible to turn on a pointer which draws a red dot in the
place pointed by mouse cursor on both - presenter and presentation screens.
It is also possible to increase and decrease the pointer size. Additionally,
when the pointer is enabled, it is possible to highlight some area of the
current slide using the drag mouse motion. The area
outside the selected region will be dimmed.

.SS Drawing mode
.PP
It is possible to turn on a mode which allows drawing over slides with the mouse
cursor or a connected tablet.  When drawing mode is enabled, drawings can be made on
the presenter screen. A separate drawing will be kept in memory for each slide
(based on user slide numbers, so consolidating overlay slides). Drawings are presently not
saved between sessions.

In the drawing mode, there are two drawing tools, a pen and an eraser. An indicator in the
bottom-left corner of the presenter screen will indicate which is active. When in the pen mode,
the color and size of the pen will be indicated by the cursor. The pen size can be increased
or decreased using hot keys specified in the key bindings. When the eraser tool is active,
the size of the cursor indicates the amount to erase.

The color of the pen can be changed through key bindings or using the toolbox.

If you are using a tablet, the pen or eraser tool will be selected based on whether the tablet
reports a pen or eraser input device is being used, overriding the normal selection of the drawing tool.

.SS Monitor Plug and Play
.PP
Pdfpc can handle monitor plug and play. E.g. if pdfpc was started before the
presentation screen was attached to the computer, pdfpc can create and show the
presentation screen after the second screen was attached. This allows the user
to rehearse the slides and switch to a normal presentation without having the
full setup at the computer in advance.

.SS pdfpc files
.PP
Some additional information is stored in a file with the extension
"pdfpc".  When pdfpc is invoked with a PDF file, it automatically checks for
and loads the associated .pdfpc file, if it exists.  This means that you
normally do not have to deal with this kind of files explicitly.
.PP
Beside internal configuration, the following command-line
options are stored within the pdfpc file for later usage:

.IP \[bu] 2
duration
.IP \[bu] 2
end_time
.IP \[bu] 2
last_minutes
.IP \[bu] 2
notes (position)
.IP \[bu] 2
start_time

.PP
There are, however, cases where you may want to edit this file manually.
The most typical case is if you add or remove some slides after you have
edited notes or defined overlays.
It may be quicker to edit the pdfpc file than to re-enter the whole
information.

.PP
There is also the possibility of including notes from a different file.
If pdfpc encounters a [notes_include] section with the .pdfpc file
it reads the notes
.B
only
from the included file. Changing notes within pdfpc is then forbidden.

.PP
The files are plain-text files that should be fairly self-explanatory.
A couple of things to note:
.IP \[bu] 2
The slide numbers of the notes refer to user slides
.IP \[bu] 2
Slide indexes start at 1

.SS Appearance

.PP
With GTK3 it is possible to modify the appearance of pdfpc. There are two
locations where pdfpc is looking for files. The default location is
@CMAKE_INSTALL_PREFIX@/share/pixmaps/pdfpc/pdfpc.css. It can be copied
to $XDG_CONFIG_HOME/pdfpc/pdfpc.css and modified to the user's liking.

.SS Desktop integration

.PP
Pdfpc provides a DBus interface that appears on the session bus as
\fIio.github.pdfpc\fR. Other applications can, in particular, execute any action
listed by \fB--list-actions\fR. It is also possible to control pdfpc from the
command line (and write shell scripts) using the \fBdbus-send\fR(1) utility. For
example, to advance to the next slide, run

dbus-send --type=method_call --session --dest=io.github.pdfpc
 /io/github/pdfpc io.github.pdfpc.TriggerAction string:next

For actions that require an argument, use \fBTriggerActionArg\fR, e.g.,

dbus-send --type=method_call --session --dest=io.github.pdfpc
 /io/github/pdfpc io.github.pdfpc.TriggerActionArg string:switchMode
 string:pointer

In addition to \fBTriggerAction*\fR, the pdfpc DBus interface exposes
the \fBGetNotes\fR method, three properties (\fBNumberOfOverlays\fR,
\fBNumberOfSlides\fR, \fBUrl\fR) and two signals (\fBOverlayChange\fR and
\fBSlideChange\fR).

.SH BUGS

.PP
Bugs can be reported at
.URL https://github.com/pdfpc/pdfpc/issues "our issue tracker" .

.PP
The LaTeX package "hyperref" produces buggy results when using with
beamer notes. It is recommended to use the "multimedia" package
instead.

.SH ACKNOWLEDGEMENTS
pdfpc was previously developed by
.URL https://github.com/davvil/pdfpc "davvil" .

pdfpc is a fork of Pdf Presenter Console, available
.URL https://github.com/jakobwesthoff/Pdf-Presenter-Console "online" .

.SH SEE ALSO
.PP
\fBpdfpcrc\fR(5)

There are several other programs with similar functionality.

.BR impressive (1)
has nice transition effects.

.BR hpdfp (1)
is the
.URL http://michaeldadams.org/projects/haskell-pdf-presenter/ "Haskell PDF Presenter"
program, which packs an amazing level of functionality into not many lines of Haskell.

.BR pympress (1)
is a little
.URL https://github.com/Cimbali/pympress "PDF reader written in Python"
which handles dual screens and beamer notes.

.BR dspdfviewer (1)
is also specialized for beamer-produced wide PDF with notes.

Many PDF viewers have full-screen presentation modes, but without dual-monitor preview or notes or a timer. These include
.BR zathura (1),
.BR evince (1),
and
.BR okular (1).<|MERGE_RESOLUTION|>--- conflicted
+++ resolved
@@ -93,8 +93,6 @@
 Run in the given windowed mode (presenter|presentation|both|none). The default
 mode is "none" (both windows are fullscreen).
 .TP
-<<<<<<< HEAD
-=======
 .BI "\-X, \-\-external-script"=FILENAME
 Specify a script to be executed with the 'X' (Shift+x) key during the
 presentation. The script must be executable but can otherwise be
@@ -112,11 +110,6 @@
 If the script exits with a non-zero return value, whatever the script
 wrote to stdout is printed in the console. Otherwise nothing is printed.
 .TP
-.BI "\-z, \-\-disable\-compression"
-Disable the compression of slide images to trade memory consumption for speed.
-(Avg.  factor 30)
-.TP
->>>>>>> 30e50623
 .BI "\-Z, \-\-size"
 Size of the presentation window in width:height format (forces windowed mode)
 .TP
