/**
 * Presentation Event controller
 *
 * This file is part of pdfpc.
 *
 * Copyright (C) 2010-2011 Jakob Westhoff <jakob@westhoffswelt.de>
 *
 * This program is free software; you can redistribute it and/or modify
 * it under the terms of the GNU General Public License as published by
 * the Free Software Foundation; either version 2 of the License, or
 * (at your option) any later version.
 *
 * This program is distributed in the hope that it will be useful,
 * but WITHOUT ANY WARRANTY; without even the implied warranty of
 * MERCHANTABILITY or FITNESS FOR A PARTICULAR PURPOSE.  See the
 * GNU General Public License for more details.
 *
 * You should have received a copy of the GNU General Public License along
 * with this program; if not, write to the Free Software Foundation, Inc.,
 * 51 Franklin Street, Fifth Floor, Boston, MA 02110-1301 USA.
 */

namespace pdfpc {
    /**
     * Controller handling all the triggered events/signals
     */
    public class PresentationController : Object {

        /**
         * The currently displayed slide
         */
        public int current_slide_number { get; protected set; }

        /**
         * The current slide in "user indexes"
         */
        public int current_user_slide_number { get; protected set; }

        /**
         * Stores if the view is faded to black
         */
        public bool faded_to_black { get; protected set; default = false; }

        /**
         * Stores if the view is frozen
         */
        public bool frozen { get; protected set; default = false; }

        /**
         * The number of slides in the presentation
         */
        public int n_slides { get; protected set; }

        /**
         * The number of user slides
         */
        public int user_n_slides {
            get {
                return this.metadata.get_user_slide_count();
            }
        }

        /**
         * Key modifiers that we support
         */
        public uint accepted_key_mods { get; set; }

        /**
         * Ignore input events. Useful e.g. for editing notes.
         */
        public bool ignore_keyboard_events { get; protected set; default = false; }
        public bool ignore_mouse_events { get; protected set; default = false; }

        /**
         * A flag signaling if we allow for a black slide at the end. Tis is
         * useful for the next view and (for some presenters) also for the main
         * view.
         */
        protected bool black_on_end;

        /**
         * Controllables which are registered with this presentation controller.
         */
        protected GLib.List<Controllable> controllables;

        /**
         * The metadata of the presentation
         */
        protected Metadata.Pdf metadata;

        /**
         * The presenters overview. We need to communicate with it for toggling
         * skips
         */
        protected Window.Overview overview;
        protected bool overview_shown = false;

        /**
         * Disables processing of multiple Keypresses at the same time (debounce)
         */
        protected uint last_key_event = 0;

        /**
         * Stores the "history" of the slides (jumps only)
         */
        private int[] history;

        /**
         * Timer for the presentation. It should only be displayed on one view.
         * We hope the controllables behave accordingly.
         */
        protected TimerLabel timer;

        protected delegate void callback();
        protected SimpleActionGroup action_group = new SimpleActionGroup();

        protected class KeyDef : GLib.Object, Gee.Hashable<KeyDef> {
            public uint keycode { get; set; }
            public uint modMask { get; set; }

            public KeyDef(uint k, uint m) {
                this.keycode = k;
                this.modMask = m;
            }

            public uint hash() {
                var uintHashFunc = Gee.Functions.get_hash_func_for(Type.from_name("uint"));
                return uintHashFunc(this.keycode | this.modMask); // | is probable the best combinator, but for this small application it should suffice
            }

            public bool equal_to(KeyDef other) {
                return this.keycode == other.keycode && this.modMask == other.modMask;
            }
        }
        protected Gee.HashMap<KeyDef, Action> keyBindings = new Gee.HashMap<KeyDef, Action>();
        // We abuse the KeyDef structure
        protected Gee.HashMap<KeyDef, Action> mouseBindings = new Gee.HashMap<KeyDef, Action>();

        /*
         * "Main" view of current slide
         */
        public View.Pdf main_view = null;

        /**
         * Instantiate a new controller
         */
        public PresentationController(Metadata.Pdf metadata, bool allow_black_on_end) {
            this.metadata = metadata;
            this.metadata.controller = this;
            this.black_on_end = allow_black_on_end;

            this.controllables = new GLib.List<Controllable>();

            // Calculate the countdown to display until the presentation has to
            // start
            time_t start_time = 0;
            if (Options.start_time != null) {
                start_time = this.parseTime(Options.start_time);
            }
            // The same again for end_time
            time_t end_time = 0;
            if (Options.end_time != null) {
                end_time = this.parseTime(Options.end_time);
                Options.duration = 0;
                this.metadata.set_duration(0);
            }
            this.timer = getTimerLabel((int) this.metadata.get_duration() * 60,
                end_time, Options.last_minutes, start_time);
            this.timer.reset();

            this.n_slides = (int) this.metadata.get_slide_count();

            this.current_slide_number = 0;
            this.current_user_slide_number = 0;

            this.add_actions();
        }

        /*
         * Inform metadata of quit, and then quit.
         */
        public void quit() {
            this.metadata.quit();
            Gtk.main_quit();
        }

        public void set_overview(Window.Overview o) {
            this.overview = o;
        }

        protected void add_actions() {
            add_action("next", this.next_page);
            add_action("next10", this.jump10);
            add_action("nextOverlay", this.next_user_page);
            add_action("prev", this.previous_page);
            add_action("prev10", this.back10);
            add_action("prevOverlay", this.previous_user_page);

            add_action("goto", this.controllables_ask_goto_page);
            add_action("gotoFirst", this.goto_first);
            add_action("gotoLast", this.goto_last);
            add_action("overview", this.toggle_overview);
            add_action("histBack", this.history_back);

            add_action("start", this.start);
            add_action("pause", this.toggle_pause);
            add_action("resetTimer", this.reset_timer);
            add_action("reset", this.controllables_reset);

            add_action("blank", this.fade_to_black);
            add_action("freeze", this.toggle_freeze);
            add_action("freezeOn", () => {
                if (!this.frozen)
                    this.toggle_freeze();
                });

            add_action("overlay", this.toggle_skip);
            add_action("note", this.controllables_edit_note);
            add_action("endSlide", this.set_end_user_slide);

            add_action("exitState", this.exit_state);
            add_action("quit", this.quit);
        }

        protected void add_action(string name, callback func) {
            SimpleAction action = new SimpleAction(name, null);
            action.activate.connect(() => func());  // Trying to connect func directly causes error.
            this.action_group.add_action(action);
        }

        /**
         * Gets an array wit all function names
         *
         * It would be more legant yo use the keys property of actionNames, but
         * we would need an instance for doing this...
         */
        public static string[] getActionDescriptions() {
            return {"next", "Go to next slide",
                "next10", "Jump 10 slides forward",
                "nextOverlay", "Jump forward outside of current overlay",
                "prev", "Go to previous slide",
                "prev10", "Jump 10 slides back",
                "prevOverlay", "Jump back outside of current overlay",
                "goto", "Ask for a page to jump to",
                "gotoFirst", "Jump to first slide",
                "gotoLast", "Jump to last slide",
                "overview", "Show the overview mode",
                "histBack", "Go back in history",
                "start", "Start the timer",
                "pause", "Pause the timer",
                "resetTimer", "Reset the timer",
                "reset", "Reset the presentation",
                "blank", "Blank presentation screen",
                "freeze", "Toggle freeze presentation screen",
                "freezeOn", "Freeze presentation screen if unfrozen",
                "overlay", "Mark current slide as overlay slide",
                "note", "Edit note for current slide",
                "endSlide", "Set current slide as end slide",
                "exitState", "Exit \"special\" state (pause, freeze, blank)",
                "quit", "Exit pdfpc"
            };
        }

        /**
         * Bind the (user-defined) keys
         */
        public void bind(uint keycode, uint modMask, string action_name) {
            Action? action = this.action_group.lookup_action(action_name);
            if (action != null)
                this.keyBindings.set(new KeyDef(keycode, modMask), action);
            else
                warning("Unknown action %s", action_name);
        }

        /**
         * Unbind a key
         */
        public void unbind(uint keycode, uint modMask) {
            this.keyBindings.unset(new KeyDef(keycode, modMask));
        }

        /**
         * Unbind all keybindings
         */
        public void unbindAll() {
            this.keyBindings.clear();
        }

        /**
         * Bind the (user-defined) keys
         */
        public void bindMouse(uint button, uint modMask, string action_name) {
            Action? action = this.action_group.lookup_action(action_name);
            if (action != null)
                this.mouseBindings.set(new KeyDef(button, modMask), action);
            else
                warning("Unknown action %s", action_name);
        }

        /**
         * Unbind a mouse button
         */
        public void unbindMouse(uint keycode, uint modMask) {
            this.mouseBindings.unset(new KeyDef(keycode, modMask));
        }

        /**
         * Unbind all keybindings
         */
        public void unbindAllMouse() {
            this.mouseBindings.clear();
        }

        /**
         * Handle keypresses to each of the controllables
         *
         * This seperate handling is needed because keypresses from any of the
         * window have implications on the behaviour of both of them. Therefore
         * this controller is needed to take care of the needed actions.
         */
        public bool key_press(Gdk.EventKey key) {
            if (key.time != last_key_event && !ignore_keyboard_events ) {
                last_key_event = key.time;
<<<<<<< HEAD
                if (this.overview_shown && this.overview.key_press_event(key))
                    return true;

                var action = this.keyBindings.get(new KeyDef(key.keyval,key.state & this.accepted_key_mods));
=======
                var action = this.keyBindings.get(new KeyDef(key.keyval,
                    key.state & this.accepted_key_mods));
>>>>>>> 4c56f671
                if (action != null)
                    action.activate(null);
                return true;
            } else {
                return false;
            }
        }

        /**
         * Handle mouse clicks to each of the controllables
         */
        public bool button_press(Gdk.EventButton button) {
            if (!ignore_mouse_events && button.type == Gdk.EventType.BUTTON_PRESS ) {
                // Prevent double or triple clicks from triggering additional
                // click events
                var action = this.mouseBindings.get(new KeyDef(button.button,
                    button.state & this.accepted_key_mods));
                if (action != null)
                    action.activate(null);
                return true;
            } else {
                return false;
            }
        }

        /**
         * Notify each of the controllables of mouse scrolling
         */
        public void scroll(Gdk.EventScroll scroll) {
            if (!this.ignore_mouse_events) {
                switch (scroll.direction) {
                    case Gdk.ScrollDirection.UP:
                    case Gdk.ScrollDirection.LEFT:
                        if ((scroll.state & Gdk.ModifierType.SHIFT_MASK) != 0)
                            this.back10();
                        else
                            this.previous_page();
                    break;

                    case Gdk.ScrollDirection.DOWN:
                    case Gdk.ScrollDirection.RIGHT:
                        if ((scroll.state & Gdk.ModifierType.SHIFT_MASK) != 0)
                            this.jump10();
                        else
                            this.next_page();
                    break;
                }
            }
        }

        /**
         * Get the PDF URL
         */
        public string? get_pdf_url() {
            return this.metadata.pdf_url;
        }

        /**
         * Was the previous slide a skip one?
         */
        public bool skip_previous() {
            return this.current_slide_number > this.metadata.user_slide_to_real_slide(
                this.current_user_slide_number);
        }

        /**
         * Is the next slide a skip one?
         */
        public bool skip_next() {
            return (this.current_user_slide_number >= this.metadata.get_user_slide_count() - 1
                && this.current_slide_number < this.n_slides)
                || (this.current_slide_number + 1 < this.metadata.user_slide_to_real_slide(
                this.current_user_slide_number + 1));
        }

        /**
         * Get the last slide as defined by the user
         */
        public int get_end_user_slide() {
            return this.metadata.get_end_user_slide();
        }

        /**
         * Set the last slide as defined by the user
         */
        public void set_end_user_slide() {
            this.metadata.set_end_user_slide(this.current_user_slide_number + 1);
            this.controllables_update();
        }

        /**
         * Set the last slide as defined by the user
         */
        public void set_end_user_slide_overview() {
            int user_selected = this.overview.current_slide;
            this.metadata.set_end_user_slide(user_selected + 1);
        }

        /**
         * Register the current slide in the history
         */
        void push_history() {
            this.history += this.current_slide_number;
        }

        /**
         * A request to change the page has been issued
         */
        public void page_change_request(int page_number) {
            if (page_number != this.current_slide_number)
                this.push_history();
            this.current_slide_number = page_number;
            this.current_user_slide_number = this.metadata.real_slide_to_user_slide(
                this.current_slide_number);
            this.timer.start();
            this.controllables_update();
        }

        /**
         * Set the state of ignote_input_events
         */
        public void set_ignore_input_events(bool v) {
            this.ignore_keyboard_events = v;
            this.ignore_mouse_events = v;
        }

        /**
         * Get the timer
         */
        public TimerLabel getTimer() {
            return this.timer;
        }

        /**
         * Register a new Controllable instance on this controller.
         *
         * On success true is returned, in case the controllable has already been
         * registered false is returned.
         */
        public bool register_controllable(Controllable controllable) {
            if (this.controllables.find(controllable) != null) {
                // The controllable has already been added.
                return false;
            }

            //controllable.set_controller( this );
            this.controllables.append(controllable);
            if (this.main_view == null)
                this.main_view = controllable.get_main_view();

            return true;
        }

        /**
         * Go to the next slide
         */
        public void next_page() {
            if (overview_shown)
                return;

            this.timer.start();
            if (this.current_slide_number < this.n_slides - 1) {
                ++this.current_slide_number;
                if (this.current_slide_number == this.metadata.user_slide_to_real_slide(
                    this.current_user_slide_number + 1))
                    ++this.current_user_slide_number;
                if (!this.frozen)
                    this.faded_to_black = false;
                this.controllables_update();
            } else if (this.black_on_end && !this.faded_to_black) {
                this.fade_to_black();
            }
        }

        /**
         * Go to the next user slide
         */
        public void next_user_page() {
            this.timer.start();
            bool needs_update; // Did we change anything?
            if (this.current_user_slide_number < this.metadata.get_user_slide_count()-1) {
                ++this.current_user_slide_number;
                this.current_slide_number = this.metadata.user_slide_to_real_slide(
                    this.current_user_slide_number);
                needs_update = true;
            } else {
                if (this.current_slide_number == this.n_slides - 1) {
                    needs_update = false;
                    if (this.black_on_end && !this.faded_to_black)
                        this.fade_to_black();
                } else {
                    this.current_user_slide_number = this.metadata.get_user_slide_count() - 1;
                    this.current_slide_number = this.n_slides - 1;
                    needs_update = false;
                }
            }
            if (needs_update) {
                if (!this.frozen)
                    this.faded_to_black = false;
                this.controllables_update();
            }
        }

        /**
         * Go to the previous slide
         */
        public void previous_page() {
            this.timer.start();
            if (this.current_slide_number > 0) {
                if (this.current_slide_number != this.metadata.user_slide_to_real_slide(
                    this.current_user_slide_number)) {
                    --this.current_slide_number;
                } else {
                    --this.current_user_slide_number;
                    this.current_slide_number = this.metadata.user_slide_to_real_slide(
                        this.current_user_slide_number);
                }
                if (!this.frozen)
                    this.faded_to_black = false;
                this.controllables_update();
            }
        }

        /**
         * Go to the previous user slide
         */
        public void previous_user_page() {
            this.timer.start();
            if (this.current_user_slide_number > 0) {
                --this.current_user_slide_number;
                this.current_slide_number = this.metadata.user_slide_to_real_slide(
                    this.current_user_slide_number);
            } else {
                this.current_user_slide_number = 0;
                this.current_slide_number = 0;
            }
            if (!this.frozen)
                this.faded_to_black = false;
            this.controllables_update();
        }

        /**
         * Go to the first slide
         */
        public void goto_first() {
            this.timer.start();
            if (this.current_slide_number != 0)
                this.push_history();
            this.current_slide_number = 0;
            this.current_user_slide_number = 0;
            if (!this.frozen)
                this.faded_to_black = false;
            this.controllables_update();
        }

        /**
         * Go to the last slide
         */
        public void goto_last() {
            this.timer.start();
            if (this.current_user_slide_number != this.metadata.get_end_user_slide() - 1)
                this.push_history();
            this.current_user_slide_number = this.metadata.get_end_user_slide() - 1;
            this.current_slide_number = this.metadata.user_slide_to_real_slide(
                this.current_user_slide_number);
            if (!this.frozen)
                this.faded_to_black = false;
            this.controllables_update();
        }

        /**
         * Jump 10 (user) slides forward
         */
        public void jump10() {
            if (this.overview_shown)
                return;

            this.timer.start();
            this.current_user_slide_number += 10;
            int max_user_slide = this.metadata.get_user_slide_count();
            if (this.current_user_slide_number >= max_user_slide)
                this.current_user_slide_number = max_user_slide - 1;
            this.current_slide_number = this.metadata.user_slide_to_real_slide(
                this.current_user_slide_number);
            if (!this.frozen)
                this.faded_to_black = false;
            this.controllables_update();
        }

        /**
         * Jump 10 (user) slides backward
         */
        public void back10() {
            if (this.overview_shown)
                return;

            this.timer.start();
            this.current_user_slide_number -= 10;
            if (this.current_user_slide_number < 0)
                this.current_user_slide_number = 0;
            this.current_slide_number = this.metadata.user_slide_to_real_slide(
                this.current_user_slide_number);
            if (!this.frozen)
                this.faded_to_black = false;
            this.controllables_update();
        }

        /**
         * Goto a slide in user page numbers
         */
        public void goto_user_page(int page_number) {
            this.timer.start();
            if (this.current_user_slide_number != page_number - 1)
                this.push_history();

            this.controllables_hide_overview();
            int destination = page_number - 1;
            int n_user_slides = this.metadata.get_user_slide_count();
            if (page_number < 1)
                destination = 0;
            else if (page_number >= n_user_slides)
                destination = n_user_slides - 1;
            this.current_user_slide_number = destination;
            this.current_slide_number = this.metadata.user_slide_to_real_slide(
                this.current_user_slide_number);
            if (!this.frozen)
                this.faded_to_black = false;
            this.set_ignore_input_events(false);
            this.controllables_update();
        }

        /**
         * Go back in history
         */
        public void history_back() {
            if (this.overview_shown)
                return;

            int history_length = this.history.length;
            if (history_length == 0) {
                this.goto_first();
            } else {
                this.current_slide_number = this.history[history_length - 1];
                this.current_user_slide_number = this.metadata.real_slide_to_user_slide(
                    this.current_slide_number);
                this.history.resize(history_length - 1);
                if (!this.frozen)
                    this.faded_to_black = false;
                this.controllables_update();
            }
        }

        /**
         * Notify the controllables that they have to update the view
         */
        protected void controllables_update() {
            foreach (Controllable c in this.controllables)
                c.update();
        }

        /**
         * Reset all registered controllables to their initial state
         */
        protected void controllables_reset() {
            this.current_slide_number = 0;
            this.current_user_slide_number = 0;
            this.controllables_update();
            this.reset_timer();
        }

        protected void toggle_overview() {
            if (this.overview_shown)
                this.controllables_hide_overview();
            else
                this.controllables_show_overview();
        }

        protected void controllables_show_overview() {
            if (this.overview != null) {
                this.ignore_mouse_events = true;
                foreach( Controllable c in this.controllables )
                    c.show_overview();
                this.overview_shown = true;
            }
        }

        protected void controllables_hide_overview() {
            this.ignore_mouse_events = false;
            // It may happen that in overview mode, the number of (user) slides
            // has changed due to overlay changes. We may need to correct our
            // position
            if (this.current_user_slide_number >= this.user_n_slides)
                this.goto_last();
            this.overview_shown = false;
            foreach (Controllable c in this.controllables)
                c.hide_overview();
            this.controllables_update();
        }

        /**
         * Fill the presentation display with black
         */
        protected void fade_to_black() {
            this.faded_to_black = !this.faded_to_black;
            this.controllables_update();
        }

        /**
         * Edit note for current slide.
         */
        protected void controllables_edit_note() {
            if (this.overview_shown)
                return;
            foreach (Controllable c in this.controllables) {
                c.edit_note();
            }
        }

        /**
         * Ask for the page to jump to
         */
        protected void controllables_ask_goto_page() {
            if (this.overview_shown)
                return;
            foreach (Controllable c in this.controllables) {
                c.ask_goto_page();
            }
        }

        /**
         * Freeze the display
         */
        protected void toggle_freeze() {
            this.frozen = !this.frozen;
            if (!this.frozen)
                this.faded_to_black = false;
            this.controllables_update();
        }

        /**
         * Toggle skip for current slide
         */
        protected void toggle_skip() {
            if (overview_shown) {
                int user_selected = this.overview.current_slide;
                int slide_number = this.metadata.user_slide_to_real_slide(user_selected);
                if (this.metadata.toggle_skip(slide_number, user_selected) != 0)
                    this.overview.remove_current(this.user_n_slides);
            } else {
                this.current_user_slide_number += this.metadata.toggle_skip(
                    this.current_slide_number, this.current_user_slide_number);
                this.overview.set_n_slides(this.user_n_slides);
                this.controllables_update();
            }
        }

        /**
         * Start the presentation (-> timer)
         */
        protected void start() {
            this.timer.start();
            this.controllables_update();
        }

        /**
         * Pause the timer
         */
        protected void toggle_pause() {
            this.timer.pause();
            this.controllables_update();
        }

        /**
         * Reset the timer
         */
        protected void reset_timer() {
            this.timer.reset();
        }

        protected void exit_state() {
            if (this.faded_to_black) {
                this.fade_to_black();
            }
            if (this.frozen) {
                this.toggle_freeze();
            }
            if (this.timer.is_paused()) {
                this.toggle_pause();
            }
        }

        /**
         * Parse the given time string to a Time object
         */
        private time_t parseTime(string t) {
            var tm = Time.local(time_t());
            tm.strptime(t + ":00", "%H:%M:%S");
            return tm.mktime();
        }

        /**
         * Give the Gdk.Rectangle corresponding to the Poppler.Rectangle for the nth
         * controllable's main view.  Also, return the XID for the view's window,
         * useful for overlays.
         */
        public uint overlay_pos(int n, Poppler.Rectangle area, out Gdk.Rectangle rect) {
            Controllable c = this.controllables.nth_data(n);
            if (c == null) {
                rect = Gdk.Rectangle();
                return 0;
            }
            View.Pdf view = c.get_main_view();
            if (view == null) {
                rect = Gdk.Rectangle();
                return 0;
            }
            rect = view.convert_poppler_rectangle_to_gdk_rectangle(area);
            return (uint) ((Gdk.X11.Window) view.get_window()).get_xid ();
        }
    }
}<|MERGE_RESOLUTION|>--- conflicted
+++ resolved
@@ -321,15 +321,12 @@
         public bool key_press(Gdk.EventKey key) {
             if (key.time != last_key_event && !ignore_keyboard_events ) {
                 last_key_event = key.time;
-<<<<<<< HEAD
                 if (this.overview_shown && this.overview.key_press_event(key))
                     return true;
 
-                var action = this.keyBindings.get(new KeyDef(key.keyval,key.state & this.accepted_key_mods));
-=======
                 var action = this.keyBindings.get(new KeyDef(key.keyval,
                     key.state & this.accepted_key_mods));
->>>>>>> 4c56f671
+
                 if (action != null)
                     action.activate(null);
                 return true;
