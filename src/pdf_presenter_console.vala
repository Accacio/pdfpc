/**
 * Main application file
 *
 * This file is part of pdf-presenter-console.
 *
 * Copyright (C) 2010-2011 Jakob Westhoff <jakob@westhoffswelt.de>
 * 
 * This program is free software; you can redistribute it and/or modify
 * it under the terms of the GNU General Public License as published by
 * the Free Software Foundation; either version 2 of the License, or
 * (at your option) any later version.
 * 
 * This program is distributed in the hope that it will be useful,
 * but WITHOUT ANY WARRANTY; without even the implied warranty of
 * MERCHANTABILITY or FITNESS FOR A PARTICULAR PURPOSE.  See the
 * GNU General Public License for more details.
 * 
 * You should have received a copy of the GNU General Public License along
 * with this program; if not, write to the Free Software Foundation, Inc.,
 * 51 Franklin Street, Fifth Floor, Boston, MA 02110-1301 USA.
 */

using Gtk;

namespace org.westhoffswelt.pdfpresenter {
    /**
     * Pdf Presenter Console main application class
     *
     * This class contains the main method as well as all the logic needed for
     * initializing the application, like commandline parsing and window creation.
     */
    public class Application: GLib.Object {
        /**
         * Window which shows the current slide in fullscreen
         *
         * This window is supposed to be shown on the beamer
         */
        private Window.Presentation presentation_window;

        /**
         * Presenter window showing the current and the next slide as well as
         * different other meta information useful for the person giving the
         * presentation.
         */
        private Window.Presenter presenter_window;

        /**
         * PresentationController instanace managing all actions which need to
         * be coordinated between the different windows
         */
        private PresentationController controller;

        /**
         * CacheStatus widget, which coordinates all the information about
         * cached slides to provide a visual feedback to the user about the
         * rendering state
         */
        private CacheStatus cache_status;

        /**
         * Commandline option parser entry definitions
         */
        const OptionEntry[] options = {
            { "duration", 'd', 0, OptionArg.INT, ref Options.duration, "Duration in minutes of the presentation used for timer display. (Default 45 minutes)", "N" },
            { "start-time", 't', 0, OptionArg.STRING, ref Options.start_time, "Start time of the presentation to be used as a countdown. (Format: hh:mm:ss (24h))", "T" },
            { "last-minutes", 'l', 0, OptionArg.INT, ref Options.last_minutes, "Time in minutes, from which on the timer changes its color. (Default 5 minutes)", "N" },
            { "current-size", 'u', 0, OptionArg.INT, ref Options.current_size, "Percentage of the presenter screen to be used for the current slide. (Default 60)", "N" },
            { "switch-screens", 's', 0, 0, ref Options.display_switch, "Switch the presentation and the presenter screen.", null },
            { "disable-cache", 'c', 0, 0, ref Options.disable_caching, "Disable caching and pre-rendering of slides to save memory at the cost of speed.", null },
            { "disable-compression", 'z', 0, 0, ref Options.disable_cache_compression, "Disable the compression of slide images to trade memory consumption for speed. (Avg. factor 30)", null },
<<<<<<< HEAD
            { "notes", 'n', 0, OptionArg.STRING, ref Options.notes_fname, "File containing the notes to display with the slides", "T" },
            { "black-on-end", 'b', 0, 0, ref Options.black_on_end, "Add an additional black slide at the end of the presentation", null },
=======
            { "notes", 'n', 0, OptionArg.STRING, ref Options.notes_fname, "File containing the notes to display with the slides", "F" },
            { "single-screen", 'S', 0, OptionArg.INT, ref Options.single_screen, "Force to use only one screen", "S" },
>>>>>>> e8464f79
            { null }
        };

        /**
         * Parse the commandline and apply all found options to there according
         * static class members.
         *
         * On error the usage help is shown and the application terminated with an
         * errorcode 1
         */
        protected void parse_command_line_options( string[] args ) {
            var context = new OptionContext( "<pdf-file>" );

            context.add_main_entries( options, null );
            
            try {
                context.parse( ref args );
            }
            catch( OptionError e ) {
                stderr.printf( "\n%s\n\n", e.message );
                stderr.printf( "%s", context.get_help( true, null ) );
                Posix.exit( 1 );
            }

            if ( args.length != 2 ) {
                stderr.printf( "%s", context.get_help( true, null ) );
                Posix.exit( 1 );
            }
        }

        /**
         * Create and return a PresenterWindow using the specified monitor
         * while displaying the given file
         */
        private Window.Presenter create_presenter_window( string filename, int monitor, SlidesNotes notes ) {
            var presenter_window = new Window.Presenter( filename, monitor, notes );
            controller.register_controllable( presenter_window );
            presenter_window.set_cache_observer( this.cache_status );

            return presenter_window;
        }

        /**
         * Create and return a PresentationWindow using the specified monitor
         * while displaying the given file
         */
        private Window.Presentation create_presentation_window( string filename, int monitor ) {
            var presentation_window = new Window.Presentation( filename, monitor );
            controller.register_controllable( presentation_window );
            presentation_window.set_cache_observer( this.cache_status );

            return presentation_window;
        }

        /**
         * Main application function, which instantiates the windows and
         * initializes the Gtk system.
         */
        public void run( string[] args ) {
            stdout.printf( "Pdf-Presenter-Console Version 2.0 Copyright 2009-2011 Jakob Westhoff\n" );

            Gdk.threads_init();
            Gtk.init( ref args );

            // Initialize the application wide mutex objects
            MutexLocks.init();

            this.parse_command_line_options( args );

            stdout.printf( "Initializing rendering...\n" );
           
            // Initialize global controller and CacheStatus, to manage
            // crosscutting concerns between the different windows.
            this.controller = new PresentationController();
            this.cache_status = new CacheStatus();

            int presenter_monitor, presentation_monitor;
            if ( Options.display_switch != true ) {
                presenter_monitor    = 0;
                presentation_monitor = 1;
            }
            else {
                presenter_monitor    = 1;
                presentation_monitor = 0;
            }

            SlidesNotes notes = new SlidesNotes(Options.notes_fname);

            if ( Options.single_screen == 100 && Gdk.Screen.get_default().get_n_monitors() > 1 ) {
                this.presentation_window = 
                    this.create_presentation_window( args[1], presentation_monitor );
                this.presenter_window = 
                    this.create_presenter_window( args[1], presenter_monitor , notes);
            }
            else {
                stdout.printf( "Only one screen detected falling back to simple presentation mode.\n" );
                int monitor = 0;
                if ( Options.single_screen < 100)
                    monitor = Options.single_screen;
                // Decide which window to display by indirectly examining the
                // display_switch flag This allows for training sessions with
                // one monitor displaying the presenter screen
                if ( presenter_monitor == monitor ) {
                    this.presentation_window = 
                        this.create_presentation_window( args[1], monitor );
                }
                else {
                    this.presenter_window = 
                        this.create_presenter_window( args[1], monitor, notes );
                }
            }

            // The windows are always displayed at last to be sure all caches have
            // been created at this point.
            if ( this.presentation_window != null ) {
                this.presentation_window.show_all();
            }
            
            if ( this.presenter_window != null ) {
                this.presenter_window.show_all();
            }

            
            // Enter the Glib eventloop
            // Everything from this point on is completely signal based
            Gdk.threads_enter();
            Gtk.main();
            Gdk.threads_leave();
        }

        /**
         * Basic application entry point
         */
        public static int main ( string[] args ) {
            var application = new Application();
            application.run( args );

            return 0;
        }
    }
}<|MERGE_RESOLUTION|>--- conflicted
+++ resolved
@@ -68,13 +68,9 @@
             { "switch-screens", 's', 0, 0, ref Options.display_switch, "Switch the presentation and the presenter screen.", null },
             { "disable-cache", 'c', 0, 0, ref Options.disable_caching, "Disable caching and pre-rendering of slides to save memory at the cost of speed.", null },
             { "disable-compression", 'z', 0, 0, ref Options.disable_cache_compression, "Disable the compression of slide images to trade memory consumption for speed. (Avg. factor 30)", null },
-<<<<<<< HEAD
-            { "notes", 'n', 0, OptionArg.STRING, ref Options.notes_fname, "File containing the notes to display with the slides", "T" },
+            { "notes", 'n', 0, OptionArg.STRING, ref Options.notes_fname, "File containing the notes to display with the slides", "F" },
             { "black-on-end", 'b', 0, 0, ref Options.black_on_end, "Add an additional black slide at the end of the presentation", null },
-=======
-            { "notes", 'n', 0, OptionArg.STRING, ref Options.notes_fname, "File containing the notes to display with the slides", "F" },
             { "single-screen", 'S', 0, OptionArg.INT, ref Options.single_screen, "Force to use only one screen", "S" },
->>>>>>> e8464f79
             { null }
         };
 
